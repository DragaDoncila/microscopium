--- conflicted
+++ resolved
@@ -333,16 +333,13 @@
                                           source=image_holder)
             update_table(new, dataframe, table)
 
-<<<<<<< HEAD
         def new_scatter(attr, old, new):
             mode = radio_buttons.active
             update_plot(source, button_reference, mode)
 
+        source.selected.on_change('indices', load_selected)
         radio_buttons.on_change('active', new_scatter)
-        source.on_change('selected', load_selected)
-=======
-        source.selected.on_change('indices', load_selected)
->>>>>>> da4e3dd1
+
         page_content = layout([
             radio_buttons,
             [embed, image_plot],
